--- conflicted
+++ resolved
@@ -16,11 +16,39 @@
  */
 package org.apache.nifi.controller;
 
-import com.sun.jersey.api.client.ClientHandlerException;
-import org.apache.commons.lang3.StringUtils;
+import static java.util.Objects.requireNonNull;
+
+import java.io.IOException;
+import java.io.InputStream;
+import java.io.OutputStream;
+import java.text.DateFormat;
+import java.text.SimpleDateFormat;
+import java.util.ArrayList;
+import java.util.Arrays;
+import java.util.Collection;
+import java.util.Collections;
+import java.util.Date;
+import java.util.HashSet;
+import java.util.LinkedHashSet;
+import java.util.List;
+import java.util.Locale;
+import java.util.Map;
+import java.util.Set;
+import java.util.UUID;
+import java.util.concurrent.ConcurrentHashMap;
+import java.util.concurrent.ConcurrentMap;
+import java.util.concurrent.ScheduledExecutorService;
+import java.util.concurrent.ScheduledFuture;
+import java.util.concurrent.TimeUnit;
+import java.util.concurrent.atomic.AtomicBoolean;
+import java.util.concurrent.atomic.AtomicInteger;
+import java.util.concurrent.atomic.AtomicReference;
+import java.util.concurrent.locks.Lock;
+import java.util.concurrent.locks.ReentrantReadWriteLock;
+
+import javax.net.ssl.SSLContext;
+
 import org.apache.nifi.action.Action;
-import org.apache.nifi.admin.service.AuditService;
-import org.apache.nifi.admin.service.UserService;
 import org.apache.nifi.annotation.lifecycle.OnAdded;
 import org.apache.nifi.annotation.lifecycle.OnRemoved;
 import org.apache.nifi.annotation.lifecycle.OnShutdown;
@@ -113,7 +141,6 @@
 import org.apache.nifi.groups.RemoteProcessGroup;
 import org.apache.nifi.groups.RemoteProcessGroupPortDescriptor;
 import org.apache.nifi.groups.StandardProcessGroup;
-import org.apache.nifi.history.History;
 import org.apache.nifi.logging.ComponentLog;
 import org.apache.nifi.logging.ControllerServiceLogObserver;
 import org.apache.nifi.logging.LogLevel;
@@ -176,36 +203,7 @@
 import org.slf4j.Logger;
 import org.slf4j.LoggerFactory;
 
-import javax.net.ssl.SSLContext;
-import java.io.IOException;
-import java.io.InputStream;
-import java.io.OutputStream;
-import java.text.DateFormat;
-import java.text.SimpleDateFormat;
-import java.util.ArrayList;
-import java.util.Arrays;
-import java.util.Collection;
-import java.util.Collections;
-import java.util.Date;
-import java.util.HashSet;
-import java.util.LinkedHashSet;
-import java.util.List;
-import java.util.Locale;
-import java.util.Map;
-import java.util.Set;
-import java.util.UUID;
-import java.util.concurrent.ConcurrentHashMap;
-import java.util.concurrent.ConcurrentMap;
-import java.util.concurrent.ScheduledExecutorService;
-import java.util.concurrent.ScheduledFuture;
-import java.util.concurrent.TimeUnit;
-import java.util.concurrent.atomic.AtomicBoolean;
-import java.util.concurrent.atomic.AtomicInteger;
-import java.util.concurrent.atomic.AtomicReference;
-import java.util.concurrent.locks.Lock;
-import java.util.concurrent.locks.ReentrantReadWriteLock;
-
-import static java.util.Objects.requireNonNull;
+import com.sun.jersey.api.client.ClientHandlerException;
 
 public class FlowController implements EventAccess, ControllerServiceProvider, ReportingTaskProvider, Heartbeater, QueueProvider {
 
@@ -340,16 +338,10 @@
     private final Lock readLock = rwLock.readLock();
     private final Lock writeLock = rwLock.writeLock();
 
-<<<<<<< HEAD
-=======
-    private FlowFileSwapManager flowFileSwapManager; // guarded by read/write lock
-
->>>>>>> a5496212
     private static final Logger LOG = LoggerFactory.getLogger(FlowController.class);
     private static final Logger heartbeatLogger = LoggerFactory.getLogger("org.apache.nifi.cluster.heartbeat");
 
     public static FlowController createStandaloneInstance(
-<<<<<<< HEAD
         final FlowFileEventRepository flowFileEventRepo,
         final NiFiProperties properties,
         final UserService userService,
@@ -376,38 +368,6 @@
             encryptor,
             /* configuredForClustering */ true,
             /* NodeProtocolSender */ protocolSender);
-=======
-            final FlowFileEventRepository flowFileEventRepo,
-            final NiFiProperties properties,
-            final UserService userService,
-            final AuditService auditService,
-            final StringEncryptor encryptor) {
-        return new FlowController(
-                flowFileEventRepo,
-                properties,
-                userService,
-                auditService,
-                encryptor,
-                /* configuredForClustering */ false,
-                /* NodeProtocolSender */ null);
-    }
-
-    public static FlowController createClusteredInstance(
-            final FlowFileEventRepository flowFileEventRepo,
-            final NiFiProperties properties,
-            final UserService userService,
-            final AuditService auditService,
-            final StringEncryptor encryptor,
-            final NodeProtocolSender protocolSender) {
-        final FlowController flowController = new FlowController(
-                flowFileEventRepo,
-                properties,
-                userService,
-                auditService,
-                encryptor,
-                /* configuredForClustering */ true,
-                /* NodeProtocolSender */ protocolSender);
->>>>>>> a5496212
 
         flowController.setClusterManagerRemoteSiteInfo(properties.getRemoteInputPort(), properties.isSiteToSiteSecure());
 
@@ -415,22 +375,12 @@
     }
 
     private FlowController(
-<<<<<<< HEAD
         final FlowFileEventRepository flowFileEventRepo,
         final NiFiProperties properties,
         final UserService userService,
         final StringEncryptor encryptor,
         final boolean configuredForClustering,
         final NodeProtocolSender protocolSender) {
-=======
-            final FlowFileEventRepository flowFileEventRepo,
-            final NiFiProperties properties,
-            final UserService userService,
-            final AuditService auditService,
-            final StringEncryptor encryptor,
-            final boolean configuredForClustering,
-            final NodeProtocolSender protocolSender) {
->>>>>>> a5496212
 
         maxTimerDrivenThreads = new AtomicInteger(10);
         maxEventDrivenThreads = new AtomicInteger(5);
@@ -3382,11 +3332,7 @@
         }
 
         // Create the ContentClaim
-<<<<<<< HEAD
         final ResourceClaim resourceClaim = resourceClaimManager.newResourceClaim(event.getPreviousContentClaimContainer(),
-=======
-        final ResourceClaim resourceClaim = contentClaimManager.newResourceClaim(event.getPreviousContentClaimContainer(),
->>>>>>> a5496212
             event.getPreviousContentClaimSection(), event.getPreviousContentClaimIdentifier(), false);
 
         // Increment Claimant Count, since we will now be referencing the Content Claim
